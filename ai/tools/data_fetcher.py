--- conflicted
+++ resolved
@@ -192,7 +192,6 @@
         logger.exception("An error occurred: %s", err)
         return {'error': str(err), 'queryURL': response.url if 'response' in locals() else None}
 
-<<<<<<< HEAD
 def _map_result_to_dataset(context_variables, result):
     """Map a fetch_data_from_api result into a DataFrame and store it in context variables."""
     if result and 'data' in result:
@@ -212,7 +211,6 @@
         logger.error("Unexpected API response format")
         return {'error': 'Unexpected API response format', 'queryURL': result.get('queryURL') if isinstance(result, dict) else None}
 
-=======
 def fetch_facebook_ads_library_paged(params):
     """Fetch data from the Facebook Ad Library API with paging support.
 
@@ -314,7 +312,6 @@
         "data": all_data,
         "queryURL": response.url if "response" in locals() else None,
     }
->>>>>>> 06c71b8c
 
 def set_dataset(context_variables, *args, **kwargs):
     """
